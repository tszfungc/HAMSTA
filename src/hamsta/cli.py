import argparse
import logging
import sys

import jax.numpy as jnp
import numpy as np
import pandas as pd
from scipy import linalg

from hamsta import __version__, core, io, preprocess, utils

_logger = logging.getLogger(__name__)
# logging.basicConfig(format="%(asctime)s | %(message)s")


def setup_logging(loglevel):
    """Setup basic logging
    Args:
      loglevel (int): minimum loglevel for emitting messages
    """
    logformat = "%(asctime)s | %(message)s"
    logging.basicConfig(
        level=loglevel,
        stream=sys.stdout,
        format=logformat,
        datefmt="%Y-%m-%d %H:%M:%S",
        force=True,
    )


def get_parser():
    # Define parental parsers for main and subcommand
    # template for main
    top_parser = argparse.ArgumentParser(add_help=False)
    top_parser.add_argument(
        "--version",
        action="version",
        version="HAMSTA {ver}".format(ver=__version__),
    )
    top_parser.add_argument(
        "-v",
        "--verbose",
        dest="loglevel",
        help="set loglevel to INFO",
        action="store_const",
        const=logging.INFO,
        default=logging.WARN,
    )
    top_parser.add_argument(
        "-vv",
        "--very-verbose",
        dest="loglevel",
        help="set loglevel to DEBUG",
        action="store_const",
        const=logging.DEBUG,
    )

    # preprocess parser
    preprocess_parser = argparse.ArgumentParser(add_help=False)
    preprocess_parser.add_argument(
        "--rfmixfb",
        nargs=2,
        help="Input local ancestry in rfmix .fb.tsv format, two args require, (filepath, ancestry)",  # noqa: E501
    )
    preprocess_parser.add_argument(
        "--zarr",
        nargs=2,
        help="Input local ancestry in zarr format storing an Xarray dataset, two args require, (filepath, ancestry)",  # noqa: E501
    )
    preprocess_parser.add_argument(
        "--nc",
        nargs=2,
        help="Input local ancestry in netcdf format storing an Xarray dataset, two args require, (filepath, ancestry)",  # noqa: E501
    )
    preprocess_parser.add_argument(
        "--global-ancestry", help="Path to global ancestry file in rfmix.Q format"
    )
    # preprocess_parser.add_argument("--LADmat", help="Path to LAD matrix")
    # preprocess_parser.add_argument("--N", help="Number of individuals", type=float)
    preprocess_parser.add_argument("--out", help="output prefix")
    preprocess_parser.add_argument(
        "--keep", help="file of a list of individual to keep"
    )
    preprocess_parser.add_argument(
        "--k", help="Number of singular values to compute", type=int
    )
    preprocess_parser.set_defaults(func=pprocess_main)

    # infer parser
    infer_parser = argparse.ArgumentParser(add_help=False)
    infer_parser.add_argument(
        "--sumstat", help="Input filename of admixture mapping results"
    )
    infer_parser.add_argument(
        "--sumstat-chr",
        help="file storing list of admixture mapping results",
    )
    infer_parser.add_argument("--svd", help="SVD results, U and S", nargs=2)
    infer_parser.add_argument(
        "--svd-chr", help="file storing list of SVD results, path to U and S each line"
    )
    # infer_parser.add_argument(
    #     "--k", help="number of singular values used in inference", type=int
    # )
    # infer_parser.add_argument("--N", help="number of individuals", type=int)
    infer_parser.add_argument(
        "--thres",
        help="whether significance threshold is estimated",
        type=bool,
        default=False,
    )
    infer_parser.add_argument("--out", help="output prefix", default=sys.stdout)
    infer_parser.set_defaults(func=infer_main)

    # organize parser
    main_parser = argparse.ArgumentParser(parents=[top_parser])
    subparsers = main_parser.add_subparsers(description="Subcommand")
    subparsers.add_parser("preprocess", parents=[preprocess_parser, top_parser])
    subparsers.add_parser("infer", parents=[infer_parser, top_parser])

    return main_parser


def pprocess_main(args):
    _logger.warning("Preprocess data, generate SVD results")
    # read global
    if args.global_ancestry is not None:
        _logger.warning("Reading global ancestry...")
        Q = io.read_global_ancestry(
            fname=args.global_ancestry, sample_colname="#sample", skiprows=1
        )
    else:
        Q = None

    # read local
    if args.rfmixfb is not None:
        _logger.warning("Reading local ancestry from rfmix .fb.tsv output...")
        A, A_sample = io.read_rfmixfb(*args.rfmixfb)
    elif args.nc is not None:
        _logger.warning("Reading local ancestry in netcdf4...")
        A, A_sample = io.read_nc(*args.nc)
    elif args.zarr is not None:
        _logger.warning("Reading local ancestry in zarr...")
        A, A_sample = io.read_zarr(*args.zarr)
    else:
        raise RuntimeError("No input local ancestry")

    # read local - logging
    _logger.warning(
        f"Found {A.shape[1]} individuals & {A.shape[0]} markers in local ancestry file"
    )
    num_indv_0 = A.shape[1]

    # read keep
    if args.keep is not None:
        _logger.warning("filtering to keep samples...")
        keep = pd.read_csv(args.keep, header=None)[0].values.astype(str)
        keep = (A_sample[np.in1d(A_sample["sample"], keep)].merge(Q))["sample"]

        # filter local ancestry samples
        A_sel = np.in1d(A_sample["sample"], keep)
        A, A_sample = A[:, A_sel], A_sample[A_sel]

    num_indv_1 = A.shape[1]
    _logger.warning(f"{num_indv_0 - num_indv_1} individuals were filtered")

    if Q is not None:
        # sort global ancestry to local ancestry's order
        Q = A_sample.merge(Q)
        assert np.all(A_sample["sample"] == Q["sample"])
        # astype jnp ndarray
        Q = jnp.array(Q.iloc[:, 1:2])

    # SVD
<<<<<<< HEAD
    print("SVD", flush=True)
=======
    _logger.warning(f"Running SVD on {A.shape[1]} individuals and {A.shape[0]} markers")
>>>>>>> 0541ca71
    U, S = preprocess.SVD(A=A, Q=Q, k=args.k)

    if args.out is not None:
        np.save(args.out + ".SVD.U.npy", U)
        np.save(args.out + ".SVD.S.npy", S)
        # np.save(outprefix + ".SVD.SDpj.npy", SDpj)
<<<<<<< HEAD
        _logger.info("SVD out saved to " + args.out + ".SVD.*.npy")
        _logger.info(f"output dimension: U ({U.shape}) S ({S.shape})")
=======
        _logger.warning("SVD out saved to " + args.out + ".SVD.*.npy")
        _logger.warning(f"output dimension: U {U.shape} S {S.shape}")
>>>>>>> 0541ca71


def infer_main(args):
    """main func for infer

    Args:
        args: argument include
             | sumstat or sumstat_chr
             | svd or svd_chr

    """

    Z_COLNAME = "T_STAT"
    S_THRES = 1.0
    BIN_SIZE = 500
    RESIDUAL_VAR = 1.0

    if args.sumstat is not None:
        Z_ = io.read_sumstat(args.sumstat, Z_colname=Z_COLNAME)
        M = Z_.shape[0]
        _, S_ = np.load(args.svd[0]), np.load(args.svd[1])
        intercept_design = utils.make_intercept_design(Z_.shape[0], binsize=BIN_SIZE)

    elif args.sumstat_chr is not None and args.svd_chr is not None:
        Z_list, intercept_design_list, S_list = [], [], []
        M = 0
        for sumstat_line, svd_line in zip(
            open(args.sumstat_chr, "r"), open(args.svd_chr, "r")
        ):
            Z = io.read_sumstat(sumstat_line.strip(), Z_colname="T_STAT")
            M += Z.shape[0]

            U_f, S_f = svd_line.strip().split("\t")
            U, S = np.load(U_f), np.load(S_f)
            S_list.append(S)

            rotated_Z = core.rotate(U=U, S=S, Z=Z, residual_var=RESIDUAL_VAR)
            Z_list.append(rotated_Z)
            intercept_design_list.append(
                utils.make_intercept_design(rotated_Z.shape[0], binsize=BIN_SIZE)
            )
        Z_ = jnp.concatenate(Z_list)
        S_ = jnp.concatenate(S_list)
        intercept_design = linalg.block_diag(*intercept_design_list)

    else:
        raise RuntimeError("Insufficient arguments")

    ham = core.HAMSTA(S_thres=S_THRES)

    ham.fit(rotated_Z=Z_, S=S_, M=M, jackknife=True, intercept_design=intercept_design)

    if ham.result["p_intercept"] < 0.05:
        thres_var = np.max(ham.result["parameter"][1:])
    else:
        thres_var = ham.result["mean_intercept"]

    thres = None
    if args.thres:
        burden_list = []
        for svd_line in open(args.svd_chr, "r"):
            U_f, S_f = svd_line.strip().split("\t")
            U, S = np.load(U_f), np.load(S_f)
            intercept = np.repeat(thres_var, S.shape[0])
            thres = ham.compute_thres(fwer=0.05, U=U, S=S, intercept=intercept)
            burden_list.append(0.05 / thres)

        thres = 0.05 / sum(burden_list)

    res = ham.to_dataframe()
    res.update({"thres": [thres]})

    res.to_csv(args.out, sep="\t", index=None)

    return 0


def main(args):
    parser = get_parser()
    args = parser.parse_args(args)

    setup_logging(args.loglevel)

    _logger.warning("Program starts")
    _logger.debug("DEBUG logging in on")

    if "func" in args:
        args.func(args)

    _logger.info("Program Finish")


def run():
    # CLI entry point
    main(sys.argv[1:])


if __name__ == "__main__":
    run()<|MERGE_RESOLUTION|>--- conflicted
+++ resolved
@@ -172,24 +172,15 @@
         Q = jnp.array(Q.iloc[:, 1:2])
 
     # SVD
-<<<<<<< HEAD
-    print("SVD", flush=True)
-=======
     _logger.warning(f"Running SVD on {A.shape[1]} individuals and {A.shape[0]} markers")
->>>>>>> 0541ca71
     U, S = preprocess.SVD(A=A, Q=Q, k=args.k)
 
     if args.out is not None:
         np.save(args.out + ".SVD.U.npy", U)
         np.save(args.out + ".SVD.S.npy", S)
         # np.save(outprefix + ".SVD.SDpj.npy", SDpj)
-<<<<<<< HEAD
-        _logger.info("SVD out saved to " + args.out + ".SVD.*.npy")
-        _logger.info(f"output dimension: U ({U.shape}) S ({S.shape})")
-=======
         _logger.warning("SVD out saved to " + args.out + ".SVD.*.npy")
         _logger.warning(f"output dimension: U {U.shape} S {S.shape}")
->>>>>>> 0541ca71
 
 
 def infer_main(args):
